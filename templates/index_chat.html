--- conflicted
+++ resolved
@@ -10,138 +10,7 @@
     <script src="https://cdn.jsdelivr.net/npm/marked/marked.min.js"></script>
     <!-- XSS 공격 방지를 위한 DOMPurify 추가 -->
     <script src="https://cdnjs.cloudflare.com/ajax/libs/dompurify/3.0.6/purify.min.js"></script>
-<<<<<<< HEAD
-    <style>
-        /* 마크다운 렌더링을 위한 스타일 */
-        .prompt-p h1, .prompt-p h2, .prompt-p h3 {
-            margin: 10px 0;
-            text-align: left;
-        }
-        
-        .prompt-p code {
-            background-color: #f4f4f4;
-            padding: 2px 4px;
-            border-radius: 3px;
-        }
-        
-        .prompt-p pre {
-            background-color: #f4f4f4;
-            padding: 10px;
-            border-radius: 5px;
-            overflow-x: auto;
-            text-align: left;
-        }
-        
-        .prompt-p blockquote {
-            border-left: 4px solid #ccc;
-            margin-left: 0;
-            padding-left: 10px;
-            color: #666;
-            text-align: left;
-        }
-        
-        .prompt-p a {
-            color: #0366d6;
-            text-decoration: none;
-        }
-        
-        .prompt-p a:hover {
-            text-decoration: underline;
-        }
-        
-        .prompt-p ul, .prompt-p ol {
-            text-align: left;
-            padding-left: 20px;
-        }
-        
-        .prompt-p hr {
-            border: 0;
-            height: 1px;
-            background: #ccc;
-            margin: 10px 0;
-        }
-        
-        /* 상담 요청 관련 스타일 */
-        .modal {
-            display: block;
-            position: fixed;
-            z-index: 1000;
-            left: 0;
-            top: 0;
-            width: 100%;
-            height: 100%;
-            background-color: rgba(0,0,0,0.5);
-        }
-        .modal-content {
-            background-color: #fff;
-            margin: 10% auto;
-            padding: 20px;
-            border-radius: 10px;
-            width: 90%;
-            max-width: 500px;
-            box-shadow: 0 4px 8px rgba(0,0,0,0.2);
-        }
-        .close {
-            color: #aaa;
-            float: right;
-            font-size: 28px;
-            font-weight: bold;
-            cursor: pointer;
-        }
-        .close:hover {
-            color: #000;
-        }
-        .form-group {
-            margin-bottom: 15px;
-        }
-        .form-group label {
-            display: block;
-            margin-bottom: 5px;
-        }
-        .form-group input, .form-group textarea {
-            width: 100%;
-            padding: 8px;
-            border: 1px solid #ddd;
-            border-radius: 4px;
-        }
-        .submit-btn {
-            background-color: #889DC4;
-            color: white;
-            border: none;
-            padding: 10px 15px;
-            border-radius: 4px;
-            cursor: pointer;
-            font-weight: bold;
-        }
-        .submit-btn:hover {
-            background-color: #617DAE;
-        }
-        .consultation-btn {
-            background-color: #889DC4;
-            color: white;
-            border: none;
-            padding: 5px 10px;
-            border-radius: 4px;
-            cursor: pointer;
-            margin-left: 10px;
-            font-size: 12px;
-        }
-        .consultation-btn:hover {
-            background-color: #617DAE;
-        }
-        .consultation-request-button {
-            display: inline-block;
-            margin-left: 10px;
-        }
-        .free-use-count-container {
-            display: flex;
-            align-items: center;
-            justify-content: center;
-        }
-    </style>
-=======
    
->>>>>>> 4ddf7450
 </head>
 <body>
     <div class="container">
@@ -420,17 +289,10 @@
                 const freeUseCountHTML = `
                     <div id="${counterId}" class="free-use-count-container">
                         <div class="free-use-count">
-<<<<<<< HEAD
                             <p>${displayText}</p>
                         </div>
-                        <div class="consultation-request-button">
-                            <button id="${buttonId}" class="consultation-btn">1:1 상담 신청</button>
-=======
-                            <p>무료 사용(${count}/10)</p>
-                        </div>  
-                        <div class="pay-use-btn">
-                            <p>1:1 문의하기</p>
->>>>>>> 4ddf7450
+                        <div class="free-use-count">
+                            <p id="${buttonId}" class="consultation-btn" role="button" tabindex="0">1:1 상담 신청</p>
                         </div>
                     </div>
                 `;
@@ -441,13 +303,16 @@
                 document.getElementById(buttonId).addEventListener('click', function() {
                     openConsultationModal();
                 });
-            }
-
-            
-            //--- 유료 사용 유도 버튼 ---
-
-
-
+                
+                // Add keyboard accessibility for the p tag
+                document.getElementById(buttonId).addEventListener('keydown', function(e) {
+                    if (e.key === 'Enter' || e.key === ' ') {
+                        e.preventDefault();
+                        this.click();
+                    }
+                });
+            }
+            
             // 대화 메시지를 화면에 추가하는 함수
             function addMessageToChat(role, content) {
                 const promptContainer = document.querySelector('.prompt-wrapper');
@@ -615,6 +480,10 @@
                 
                 // 모달을 body에 추가
                 document.body.insertAdjacentHTML('beforeend', modalHTML);
+                
+                // Explicitly set the modal to be visible immediately after creating it
+                const modal = document.getElementById('consultation-modal');
+                modal.style.display = 'block';
                 
                 // 닫기 버튼 이벤트 리스너
                 document.querySelector('.close').addEventListener('click', function() {
